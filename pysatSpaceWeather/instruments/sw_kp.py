# -*- coding: utf-8 -*-
"""Supports Kp index values.

Properties
----------
platform
    'sw'
name
    'kp'
tag
    - '' Deprecated, mixed definitive and nowcast Kp data from GFZ
    - 'def' Definitive Kp data from GFZ
    - 'now' Nowcast Kp data from GFZ
    - 'prediction' Predictions from SWPC for the next 3 days
    - 'forecast' Forecast data from SWPC (next 3 days)
    - 'recent' The last 30 days of Kp data from SWPC
inst_id
    ''

Note
----
Downloads data from ftp.gfz-potsdam.de or SWPC. These files also contain ap
data (with the GFZ data additionally containing Cp data), and so the additional
data files will be saved to the appropriate data directories to avoid multiple
downloads.

The historic definitive and nowcast Kp files are stored in yearly files, with
the current year being updated remotely on a regular basis.  If you are using
historic data for the current year, we recommend re-downloading it before
performing your data processing.

The forecast data is stored by generation date, where each file contains the
forecast for the next three days. Forecast data downloads are only supported
for the current day. When loading forecast data, the date specified with the
load command is the date the forecast was generated. The data loaded will span
three days. To always ensure you are loading the most recent data, load
the data with tomorrow's date.

Recent data is also stored by the generation date from the SWPC. Each file
contains 30 days of Kp measurements. The load date issued to pysat corresponds
to the generation date.

Examples
--------
::

    kp = pysat.Instrument('sw', 'kp', tag='recent')
    kp.download()
    kp.load(date=kp.tomorrow())


Warnings
--------
The 'forecast', 'prediction', and 'recent' tags load Kp data for a specific
period of time. Loading multiple files, loading multiple days, the data padding
feature, and multi_file_day feature available from the pyast.Instrument object
is not appropriate for these tags data.

This material is based upon work supported by the
National Science Foundation under Grant Number 1259508.

Any opinions, findings, and conclusions or recommendations expressed in this
material are those of the author(s) and do not necessarily reflect the views
of the National Science Foundation.

"""

import datetime as dt
import numpy as np
import pandas as pds
import warnings

import pysat

from pysatSpaceWeather.instruments import methods

# ----------------------------------------------------------------------------
# Instrument attributes

platform = 'sw'
name = 'kp'
tags = {'': 'Deprecated, mixed definitive and nowcast Kp data from GFZ',
        'def': 'Definitive Kp data from GFZ',
        'now': 'Nowcast Kp data from GFZ',
        'prediction': 'SWPC Predictions for the next three days',
        'forecast': 'SWPC Forecast data next (3 days)',
        'recent': 'SWPC provided Kp for past 30 days'}
inst_ids = {'': list(tags.keys())}

# Generate todays date to support loading forecast data
now = dt.datetime.utcnow()
today = dt.datetime(now.year, now.month, now.day)

# ----------------------------------------------------------------------------
# Instrument test attributes

# Set test dates
_test_dates = {'': {'def': dt.datetime(2009, 1, 1),
                    'now': dt.datetime(2020, 1, 1),
                    'forecast': today + dt.timedelta(days=1),
                    'prediction': today + dt.timedelta(days=1),
                    'recent': today}}

# Other tags assumed to be True
_test_download_ci = {'': {'': False}}

# ----------------------------------------------------------------------------
# Instrument methods

preprocess = methods.general.preprocess


def init(self):
    """Initialize the Instrument object with instrument specific values."""

    self.acknowledgements = methods.kp_ap.acknowledgements(self.name, self.tag)
    self.references = methods.kp_ap.references(self.name, self.tag)
    pysat.logger.info(self.acknowledgements)
    return


def clean(self):
    """Clean the Kp, not required for this index (empty function)."""

    return


# ----------------------------------------------------------------------------
# Instrument functions


def load(fnames, tag='', inst_id=''):
    """Load Kp index files.

    Parameters
    ----------
    fnames : pandas.Series
        Series of filenames
    tag : str
        Instrument tag (default='')
    inst_id : str
        Instrument ID, not used. (default='')

    Returns
    -------
    result : pandas.DataFrame
        Object containing satellite data
    meta : pysat.Meta
        Object containing metadata such as column names and units

    Note
    ----
    Called by pysat. Not intended for direct use by user.

    Warnings
    --------
    tag '' has been deprecated, will be removed in version 0.2.0+

    """

    meta = pysat.Meta()
    if tag == '':
        # This data type has been deprecated due to changes at GFZ
        warnings.warn("".join(["Changes at the GFZ database have led to this",
                               " data type being deprecated. Switch to using",
                               " 'def' for definitive Kp or 'now' for Kp ",
                               "nowcasts from GFZ. Load support will be ",
                               "removed in version 0.2.0+"]),
                      DeprecationWarning, stacklevel=2)

        # Kp data stored monthly, need to return data daily.  The daily date is
        # attached to filename.  Parse off the last date, load month of data,
        # and downselect to the desired day
        data = pds.DataFrame()

        # Set up fixed width format for these files, only selecting the date
        # and daily 3-hour Kp values
        date_slice = slice(0, 6)
        kp_slice = [slice(7, 10), slice(10, 13), slice(13, 16), slice(16, 19),
                    slice(19, 23), slice(23, 26), slice(26, 29), slice(29, 32)]

        # These are monthly files, if a date range is desired, test here.
        # Does not assume an ordered list, but the date range must be continous
        # within a given month.
        unique_fnames = dict()
        for filename in fnames:
            fname = filename[0:-11]
            fdate = dt.datetime.strptime(filename[-10:], '%Y-%m-%d')
            if fname not in unique_fnames.keys():
                unique_fnames[fname] = [fdate]
            else:
                unique_fnames[fname].append(fdate)

        # Load all of the desired filenames
        all_data = []
        for fname in unique_fnames.keys():
            # The daily date is attached to the filename.  Parse off the last
            # date, load month of data, downselect to the desired day
            fdate = min(unique_fnames[fname])

            with open(fname, 'r') as fin:
                temp = fin.readlines()

            if len(temp) == 0:
                pysat.logger.warn('Empty file: {:}'.format(fname))
                continue

            # This file has a different format if it is historic or a file that
            # is being actively updated.  In either case, this line will
            # remove the appropriate number of summmary lines.
            ilast = -1 if temp[-1].find('Mean') > 0 else -4
            temp = np.array(temp[:ilast])

            # Re-format the time data
            temp_index = np.array([dt.datetime.strptime(tline[date_slice],
                                                        '%y%m%d')
                                   for tline in temp])

            idx, = np.where((temp_index >= fdate)
                            & (temp_index < max(unique_fnames[fname])
                               + dt.timedelta(days=1)))

            temp_data = list()
            for tline in temp[idx]:
                temp_data.append(list())
                for col in kp_slice:
                    temp_data[-1].append(tline[col].strip())

            # Select the desired times and add to data list
            all_data.append(pds.DataFrame(temp_data, index=temp_index[idx]))

        # Combine data together
        data = pds.concat(all_data, axis=0, sort=True)

        if len(data.index) > 0:
            # Each column increments UT by three hours. Produce a single data
            # series that has Kp value monotonically increasing in time with
            # appropriate datetime indices
            data_series = pds.Series(dtype='float64')
            for i in np.arange(8):
                tind = data.index + pds.DateOffset(hours=int(3 * i))
                temp = pds.Series(data.iloc[:, i].values, index=tind)
                data_series = pds.concat([data_series, temp])

            data_series = data_series.sort_index()
            data_series.index.name = 'time'

            # Kp comes in non-user friendly values like 2-, 2o, and 2+. Relate
            # these to 1.667, 2.0, 2.333 for processing and user friendliness
            first = np.array([np.float64(str_val[0])
                              for str_val in data_series])
            flag = np.array([str_val[1] for str_val in data_series])

            ind, = np.where(flag == '+')
            first[ind] += 1.0 / 3.0
            ind, = np.where(flag == '-')
            first[ind] -= 1.0 / 3.0

            result = pds.DataFrame(first, columns=['Kp'],
                                   index=data_series.index)
        else:
            result = pds.DataFrame()

        fill_val = np.nan
    elif tag in ['def', 'now']:
        # Load the definitive or nowcast data. The Kp data stored in yearly
        # files, and we need to return data daily.  The daily date is
        # attached to filename.  Parse off the last date, load month of data,
        # and downselect to the desired day
        result = methods.gfz.load_def_now(fnames)
        fill_val = np.nan
    else:
        # Load the prediction, forecast or recent data
        all_data = []
        for fname in fnames:
            result = pds.read_csv(fname, index_col=0, parse_dates=True)
            all_data.append(result)

        result = pds.concat(all_data)
        fill_val = -1

    # Initalize the meta data
    if tag in ['', 'forecast', 'recent', 'prediction']:
        for kk in result.keys():
            methods.kp_ap.initialize_kp_metadata(meta, kk, fill_val)
    else:
        for kk in result.keys():
            if kk.find('Kp') >= 0:
                methods.kp_ap.initialize_kp_metadata(meta, kk, fill_val)
            elif kk.find('Bartels') >= 0:
                methods.kp_ap.initialize_bartel_metadata(meta, kk)

    return result, meta


def list_files(tag='', inst_id='', data_path='', format_str=None):
    """List local files for the requested Instrument tag.

    Parameters
    -----------
    tag : str
        Instrument tag, accepts any value from `tags`. (default='')
    inst_id : str
        Instrument ID, not used. (default='')
    data_path : str
        Path to data directory. (default='')
    format_str : str or NoneType
        User specified file format.  If None is specified, the default
        formats associated with the supplied tags are used. (default=None)

    Returns
    -------
    files : pysat._files.Files
        A class containing the verified available files

    Note
    ----
    Called by pysat. Not intended for direct use by user.

    Warnings
    --------
    The '' tag has been deprecated and local file listing support will
    be removed in version 0.2.0+

    """

    if tag == '':
        # This data type has been deprecated due to changes at GFZ
        warnings.warn("".join(["Changes at the GFZ database have led to this",
                               " data type being deprecated. Switch to using",
                               " 'def' for definitive Kp or 'now' for Kp ",
                               "nowcasts from GFZ. Local file listing support ",
                               "will be removed in version 0.2.0+"]),
                      DeprecationWarning, stacklevel=2)

        # Files are by month, going to add date to monthly filename for
        # each day of the month. The load routine will load a month of
        # data and use the appended date to select out appropriate data.
        if format_str is None:
            format_str = 'kp{year:2d}{month:02d}.tab'
        files = pysat.Files.from_os(data_path=data_path, format_str=format_str,
                                    two_digit_year_break=0)
        if not files.empty:
            files.loc[files.index[-1] + pds.DateOffset(months=1)
                      - pds.DateOffset(days=1)] = files.iloc[-1]
            files = files.asfreq('D', 'pad')
            files = files + '_' + files.index.strftime('%Y-%m-%d')
    elif tag in ['def', 'now']:
        files = methods.gfz.kp_ap_cp_list_files(name, tag, inst_id, data_path,
                                                format_str=format_str)
    else:
        files = methods.swpc.list_files(name, tag, inst_id, data_path,
                                        format_str=format_str)

    return files


def download(date_array, tag, inst_id, data_path):
    """Download the Kp index data from the appropriate repository.

    Parameters
    ----------
    date_array : array-like or pandas.DatetimeIndex
        Array-like or index of datetimes to be downloaded.
    tag : str
        Denotes type of file to load.
    inst_id : str
        Specifies the instrument identification, not used.
    data_path : str
        Path to data directory.

    Note
    ----
    Called by pysat. Not intended for direct use by user.

    Warnings
    --------
    Only able to download current forecast data, not archived forecasts.

    The '' tag has been deprecated and downloads are no longer supported by
    the source.  Use 'dep' or 'now' instead.

    """

    # Download standard Kp data
    if tag == '':
        # This data type has been deprecated due to changes at GFZ
        warnings.warn("".join(["Changes at the GFZ database have led to this",
                               " data type being deprecated. Switch to using",
                               " 'def' for definitive Kp or 'now' for Kp ",
                               "nowcasts from GFZ. Downloads are no longer ",
                               "supported by GFZ."]),
                      DeprecationWarning, stacklevel=2)
    elif tag in ['def', 'now']:
<<<<<<< HEAD
        methods.gfz.kp_ap_cp_download(platform, name, tag, inst_id, date_array,
                                      data_path)
    elif tag == 'forecast':
        methods.swpc.geomag_forecast_download(name, date_array, data_path)
    elif tag == 'recent':
        methods.swpc.kp_ap_recent_download(name, date_array, data_path)
    elif tag == 'prediction':
        methods.swpc.solar_geomag_predictions_download(name, date_array,
                                                       data_path)
=======
        # Set the page for the definitive or nowcast Kp
        burl = ''.join(['https://datapub.gfz-potsdam.de/download/10.5880.Kp.',
                        '0001/Kp_', 'nowcast' if tag == 'now' else 'definitive',
                        '/'])
        data_cols = ['Bartels_solar_rotation_num',
                     'day_within_Bartels_rotation', 'Kp', 'daily_Kp_sum', 'ap',
                     'daily_Ap', 'Cp', 'C9']
        hours = np.arange(0, 24, 3)
        kp_translate = {'0': 0.0, '3': 1.0 / 3.0, '7': 2.0 / 3.0}
        dnames = list()

        for dl_date in date_array:
            fname = 'Kp_{:s}{:04d}.wdc'.format(tag, dl_date.year)
            if fname not in dnames:
                pysat.logger.info(' '.join(('Downloading file for',
                                            dl_date.strftime('%Y'))))
                furl = ''.join([burl, fname])
                req = requests.get(furl)

                if req.ok:
                    # Split the file text into lines
                    lines = req.text.split('\n')[:-1]

                    # Remove the header
                    while lines[0].find('#') == 0:
                        lines.pop(0)

                    # Process the data lines
                    ddict = {dkey: list() for dkey in data_cols}
                    times = list()
                    for line in lines:
                        ldate = dt.datetime.strptime(' '.join([
                            "{:02d}".format(int(dd)) for dd in
                            [line[:2], line[2:4], line[4:6]]]), "%y %m %d")
                        bsr_num = np.int64(line[6:10])
                        bsr_day = np.int64(line[10:12])
                        if line[28:30] == '  ':
                            kp_ones = 0.0
                        else:
                            kp_ones = np.float64(line[28:30])
                        sum_kp = kp_ones + kp_translate[line[30]]
                        daily_ap = np.int64(line[55:58])
                        cp = np.float64(line[58:61])
                        c9 = np.int64(line[61])

                        for i, hour in enumerate(hours):
                            # Set the time for this hour and day
                            times.append(ldate + dt.timedelta(hours=int(hour)))

                            # Set the daily values for this hour
                            ddict['Bartels_solar_rotation_num'].append(bsr_num)
                            ddict['day_within_Bartels_rotation'].append(bsr_day)
                            ddict['daily_Kp_sum'].append(sum_kp)
                            ddict['daily_Ap'].append(daily_ap)
                            ddict['Cp'].append(cp)
                            ddict['C9'].append(c9)

                            # Get the hourly-specific values
                            ikp = i * 2
                            kp_ones = line[12 + ikp]
                            if kp_ones == ' ':
                                kp_ones = 0.0
                            ddict['Kp'].append(np.float64(kp_ones)
                                               + kp_translate[line[13 + ikp]])
                            iap = i * 3
                            ddict['ap'].append(np.int64(
                                line[31 + iap:34 + iap]))

                    # Put data into nicer DataFrame
                    data = pds.DataFrame(ddict, index=times, columns=data_cols)

                    # Write out as a CSV file
                    saved_fname = os.path.join(data_path, fname).replace(
                        '.wdc', '.txt')
                    data.to_csv(saved_fname, header=True)

                    # Record the filename so we don't download it twice
                    dnames.append(fname)
                else:
                    pysat.logger.info("".join(["Unable to download data for ",
                                               dl_date.strftime("%d %b %Y"),
                                               ", date may be out of range ",
                                               "for the database."]))

    elif tag == 'forecast':
        pysat.logger.info(' '.join(('This routine can only download the ',
                                    'current forecast, not archived ',
                                    'forecasts')))

        # Download webpage
        furl = 'https://services.swpc.noaa.gov/text/3-day-geomag-forecast.txt'
        req = requests.get(furl)

        # Parse text to get the date the prediction was generated
        date_str = req.text.split(':Issued: ')[-1].split(' UTC')[0]
        dl_date = dt.datetime.strptime(date_str, '%Y %b %d %H%M')

        # Data is the forecast value for the next three days
        raw_data = req.text.split('NOAA Kp index forecast ')[-1]

        # Get date of the forecasts
        date_str = raw_data[0:6] + ' ' + str(dl_date.year)
        forecast_date = dt.datetime.strptime(date_str, '%d %b %Y')

        # Strings we will use to parse the downloaded text
        lines = ['00-03UT', '03-06UT', '06-09UT', '09-12UT', '12-15UT',
                 '15-18UT', '18-21UT', '21-00UT']

        # Storage for daily forecasts.
        # Get values for each day, then combine together
        day1 = []
        day2 = []
        day3 = []
        for line in lines:
            raw = raw_data.split(line)[-1].split('\n')[0]
            cols = raw.split()
            day1.append(np.float64(cols[-3]))
            day2.append(np.float64(cols[-2]))
            day3.append(np.float64(cols[-1]))

        times = pds.date_range(forecast_date, periods=24, freq='3H')
        day = []
        for dd in [day1, day2, day3]:
            day.extend(dd)

        # Put data into nicer DataFrame
        data = pds.DataFrame(day, index=times, columns=['Kp'])

        # Write out as a file
        data_file = 'kp_forecast_{:s}.txt'.format(dl_date.strftime('%Y-%m-%d'))
        data.to_csv(os.path.join(data_path, data_file), header=True)

    elif tag == 'recent':
        pysat.logger.info(' '.join(('This routine can only download the ',
                                    'current webpage, not archived forecasts')))

        # Download webpage
        rurl = ''.join(('https://services.swpc.noaa.gov/text/',
                        'daily-geomagnetic-indices.txt'))
        req = requests.get(rurl)

        # Parse text to get the date the prediction was generated
        date_str = req.text.split(':Issued: ')[-1].split('\n')[0]
        dl_date = dt.datetime.strptime(date_str, '%H%M UT %d %b %Y')

        # Data is the forecast value for the next three days
        raw_data = req.text.split('#  Date ')[-1]

        # Keep only the middle bits that matter
        raw_data = raw_data.split('\n')[1:-1]

        # Hold times from the file
        kp_time = []

        # Holds Kp value for each station
        sub_kps = [[], [], []]

        # Iterate through file lines and parse out the info we want
        for line in raw_data:
            kp_time.append(dt.datetime.strptime(line[0:10], '%Y %m %d'))

            # Pick out Kp values for each of the three columns. The columns
            # used to all have integer values, but now some have floats.
            sub_lines = [line[17:33], line[40:56], line[63:]]
            for i, sub_line in enumerate(sub_lines):
                split_sub = sub_line.split()
                for ihr in np.arange(8):
                    if sub_line.find('.') < 0:
                        # These are integer values
                        sub_kps[i].append(
                            np.int64(sub_line[(ihr * 2):((ihr + 1) * 2)]))
                    else:
                        # These are float values
                        sub_kps[i].append(np.float64(split_sub[ihr]))

        # Create times on 3 hour cadence
        times = pds.date_range(kp_time[0], periods=(8 * 30), freq='3H')

        # Put into DataFrame
        data = pds.DataFrame({'mid_lat_Kp': sub_kps[0],
                              'high_lat_Kp': sub_kps[1],
                              'Kp': sub_kps[2]}, index=times)

        # Write out as a file
        data_file = 'kp_recent_{:s}.txt'.format(dl_date.strftime('%Y-%m-%d'))
        data.to_csv(os.path.join(data_path, data_file), header=True)
>>>>>>> bab6e405

    return<|MERGE_RESOLUTION|>--- conflicted
+++ resolved
@@ -392,7 +392,6 @@
                                "supported by GFZ."]),
                       DeprecationWarning, stacklevel=2)
     elif tag in ['def', 'now']:
-<<<<<<< HEAD
         methods.gfz.kp_ap_cp_download(platform, name, tag, inst_id, date_array,
                                       data_path)
     elif tag == 'forecast':
@@ -402,193 +401,5 @@
     elif tag == 'prediction':
         methods.swpc.solar_geomag_predictions_download(name, date_array,
                                                        data_path)
-=======
-        # Set the page for the definitive or nowcast Kp
-        burl = ''.join(['https://datapub.gfz-potsdam.de/download/10.5880.Kp.',
-                        '0001/Kp_', 'nowcast' if tag == 'now' else 'definitive',
-                        '/'])
-        data_cols = ['Bartels_solar_rotation_num',
-                     'day_within_Bartels_rotation', 'Kp', 'daily_Kp_sum', 'ap',
-                     'daily_Ap', 'Cp', 'C9']
-        hours = np.arange(0, 24, 3)
-        kp_translate = {'0': 0.0, '3': 1.0 / 3.0, '7': 2.0 / 3.0}
-        dnames = list()
-
-        for dl_date in date_array:
-            fname = 'Kp_{:s}{:04d}.wdc'.format(tag, dl_date.year)
-            if fname not in dnames:
-                pysat.logger.info(' '.join(('Downloading file for',
-                                            dl_date.strftime('%Y'))))
-                furl = ''.join([burl, fname])
-                req = requests.get(furl)
-
-                if req.ok:
-                    # Split the file text into lines
-                    lines = req.text.split('\n')[:-1]
-
-                    # Remove the header
-                    while lines[0].find('#') == 0:
-                        lines.pop(0)
-
-                    # Process the data lines
-                    ddict = {dkey: list() for dkey in data_cols}
-                    times = list()
-                    for line in lines:
-                        ldate = dt.datetime.strptime(' '.join([
-                            "{:02d}".format(int(dd)) for dd in
-                            [line[:2], line[2:4], line[4:6]]]), "%y %m %d")
-                        bsr_num = np.int64(line[6:10])
-                        bsr_day = np.int64(line[10:12])
-                        if line[28:30] == '  ':
-                            kp_ones = 0.0
-                        else:
-                            kp_ones = np.float64(line[28:30])
-                        sum_kp = kp_ones + kp_translate[line[30]]
-                        daily_ap = np.int64(line[55:58])
-                        cp = np.float64(line[58:61])
-                        c9 = np.int64(line[61])
-
-                        for i, hour in enumerate(hours):
-                            # Set the time for this hour and day
-                            times.append(ldate + dt.timedelta(hours=int(hour)))
-
-                            # Set the daily values for this hour
-                            ddict['Bartels_solar_rotation_num'].append(bsr_num)
-                            ddict['day_within_Bartels_rotation'].append(bsr_day)
-                            ddict['daily_Kp_sum'].append(sum_kp)
-                            ddict['daily_Ap'].append(daily_ap)
-                            ddict['Cp'].append(cp)
-                            ddict['C9'].append(c9)
-
-                            # Get the hourly-specific values
-                            ikp = i * 2
-                            kp_ones = line[12 + ikp]
-                            if kp_ones == ' ':
-                                kp_ones = 0.0
-                            ddict['Kp'].append(np.float64(kp_ones)
-                                               + kp_translate[line[13 + ikp]])
-                            iap = i * 3
-                            ddict['ap'].append(np.int64(
-                                line[31 + iap:34 + iap]))
-
-                    # Put data into nicer DataFrame
-                    data = pds.DataFrame(ddict, index=times, columns=data_cols)
-
-                    # Write out as a CSV file
-                    saved_fname = os.path.join(data_path, fname).replace(
-                        '.wdc', '.txt')
-                    data.to_csv(saved_fname, header=True)
-
-                    # Record the filename so we don't download it twice
-                    dnames.append(fname)
-                else:
-                    pysat.logger.info("".join(["Unable to download data for ",
-                                               dl_date.strftime("%d %b %Y"),
-                                               ", date may be out of range ",
-                                               "for the database."]))
-
-    elif tag == 'forecast':
-        pysat.logger.info(' '.join(('This routine can only download the ',
-                                    'current forecast, not archived ',
-                                    'forecasts')))
-
-        # Download webpage
-        furl = 'https://services.swpc.noaa.gov/text/3-day-geomag-forecast.txt'
-        req = requests.get(furl)
-
-        # Parse text to get the date the prediction was generated
-        date_str = req.text.split(':Issued: ')[-1].split(' UTC')[0]
-        dl_date = dt.datetime.strptime(date_str, '%Y %b %d %H%M')
-
-        # Data is the forecast value for the next three days
-        raw_data = req.text.split('NOAA Kp index forecast ')[-1]
-
-        # Get date of the forecasts
-        date_str = raw_data[0:6] + ' ' + str(dl_date.year)
-        forecast_date = dt.datetime.strptime(date_str, '%d %b %Y')
-
-        # Strings we will use to parse the downloaded text
-        lines = ['00-03UT', '03-06UT', '06-09UT', '09-12UT', '12-15UT',
-                 '15-18UT', '18-21UT', '21-00UT']
-
-        # Storage for daily forecasts.
-        # Get values for each day, then combine together
-        day1 = []
-        day2 = []
-        day3 = []
-        for line in lines:
-            raw = raw_data.split(line)[-1].split('\n')[0]
-            cols = raw.split()
-            day1.append(np.float64(cols[-3]))
-            day2.append(np.float64(cols[-2]))
-            day3.append(np.float64(cols[-1]))
-
-        times = pds.date_range(forecast_date, periods=24, freq='3H')
-        day = []
-        for dd in [day1, day2, day3]:
-            day.extend(dd)
-
-        # Put data into nicer DataFrame
-        data = pds.DataFrame(day, index=times, columns=['Kp'])
-
-        # Write out as a file
-        data_file = 'kp_forecast_{:s}.txt'.format(dl_date.strftime('%Y-%m-%d'))
-        data.to_csv(os.path.join(data_path, data_file), header=True)
-
-    elif tag == 'recent':
-        pysat.logger.info(' '.join(('This routine can only download the ',
-                                    'current webpage, not archived forecasts')))
-
-        # Download webpage
-        rurl = ''.join(('https://services.swpc.noaa.gov/text/',
-                        'daily-geomagnetic-indices.txt'))
-        req = requests.get(rurl)
-
-        # Parse text to get the date the prediction was generated
-        date_str = req.text.split(':Issued: ')[-1].split('\n')[0]
-        dl_date = dt.datetime.strptime(date_str, '%H%M UT %d %b %Y')
-
-        # Data is the forecast value for the next three days
-        raw_data = req.text.split('#  Date ')[-1]
-
-        # Keep only the middle bits that matter
-        raw_data = raw_data.split('\n')[1:-1]
-
-        # Hold times from the file
-        kp_time = []
-
-        # Holds Kp value for each station
-        sub_kps = [[], [], []]
-
-        # Iterate through file lines and parse out the info we want
-        for line in raw_data:
-            kp_time.append(dt.datetime.strptime(line[0:10], '%Y %m %d'))
-
-            # Pick out Kp values for each of the three columns. The columns
-            # used to all have integer values, but now some have floats.
-            sub_lines = [line[17:33], line[40:56], line[63:]]
-            for i, sub_line in enumerate(sub_lines):
-                split_sub = sub_line.split()
-                for ihr in np.arange(8):
-                    if sub_line.find('.') < 0:
-                        # These are integer values
-                        sub_kps[i].append(
-                            np.int64(sub_line[(ihr * 2):((ihr + 1) * 2)]))
-                    else:
-                        # These are float values
-                        sub_kps[i].append(np.float64(split_sub[ihr]))
-
-        # Create times on 3 hour cadence
-        times = pds.date_range(kp_time[0], periods=(8 * 30), freq='3H')
-
-        # Put into DataFrame
-        data = pds.DataFrame({'mid_lat_Kp': sub_kps[0],
-                              'high_lat_Kp': sub_kps[1],
-                              'Kp': sub_kps[2]}, index=times)
-
-        # Write out as a file
-        data_file = 'kp_recent_{:s}.txt'.format(dl_date.strftime('%Y-%m-%d'))
-        data.to_csv(os.path.join(data_path, data_file), header=True)
->>>>>>> bab6e405
 
     return